[![PyPI](https://img.shields.io/pypi/v/opensr-srgan)](https://pypi.org/project/opensr-srgan/)
![Python](https://img.shields.io/pypi/pyversions/opensr-srgan)
[![License: MIT](https://img.shields.io/badge/License-MIT-blue.svg)](LICENSE)
[![CI](https://github.com/simon-donike/SISR-RS-SRGAN/actions/workflows/ci.yml/badge.svg)](https://github.com/simon-donike/SISR-RS-SRGAN/actions/workflows/ci.yml)
[![Docs](https://img.shields.io/badge/docs-mkdocs%20material-brightgreen)](https://srgan.opensr.eu)
[![Coverage](https://codecov.io/gh/simon-donike/SISR-RS-SRGAN/branch/main/graph/badge.svg)](https://app.codecov.io/gh/simon-donike/SISR-RS-SRGAN)



<img src="https://github.com/ESAOpenSR/opensr-model/blob/main/resources/opensr_logo.png?raw=true" width="250"/>

![banner](docs/assets/6band_banner.png)

# 🌍 Single Image Super-Resolution Remote Sensing 'SRGAN'

**Description:** **Remote-Sensing-SRGAN** is a flexible, research‑grade GAN framework for **super‑resolution (SR) of Sentinel‑2 and other remote‑sensing imagery**. It supports **arbitrary input band counts**, **configurable architectures**, **scalable depth/width**, and a **modular loss system**—with a robust training strategy (generator pretraining, adversarial ramp‑up, and discriminator schedules) that **stabilizes traditionally sensitive GAN training on EO data**.

---

## 📖 Documentation
*New*: [Documentation!](https://www.srgan.opensr.eu/)

## 🧠 Overview

This repository provides:

* **Training code** for SRGAN‑style models tailored to remote sensing.
* A **flexible generator and discriminator** with multiple block implementations and pluggable depths/widths.
* **Configurable losses** (content/perceptual/adversarial) with fully exposed **loss weights**.
* A **stabilized GAN procedure** (G‑only pretraining → adversarial ramp‑up → scheduled D , EMA weights) that makes RS‑SR training more reliable.
* Smooth integration with the **OpenSR** ecosystem for data handling, evaluation, and large‑scene inference.
* A **PyPI package (`opensr-srgan`)** with helpers to load models directly from configs or download ready-to-run inference presets from the Hugging Face Hub.
<<<<<<< HEAD
* **Configuration‑first workflow**: everything — from generator/discriminator choices to loss weights and warmup length — is selectable in `opensr_srgan/configs/config.yaml`.
=======
* **Configuration‑first workflow**: everything — from generator/discriminator choices to loss weights and warmup length — is selectable in `opensr_gan/configs/config.yaml`.
>>>>>>> 8eb8e16d

### Key Features

* 🧩 **Flexible generator**: choose block type `res`, `rcab`, `rrdb`, or `lka`; set `n_blocks`, `n_channels`, and `scale ∈ {2,4,8}`.
* 🛰️ **Flexible inputs**: train on **any band layout** (e.g., S2 RGB‑NIR, 6‑band stacks, or custom multispectral sets). Normalization/denorm utilities provided.
* ⚖️ **Flexible losses & weights**: combine L1, Spectral Angle Mapper, VGG19 or LPIPS perceptual distances, Total Variation, and a BCE adversarial term with **per‑loss weights**.
* 🧪 **Robust training strategy**: generator **pretraining**, **linear adversarial loss ramp**, **cosine/linear LR warmup**, and **discriminator update schedules/curves**.
* ⚡ **Multi-GPU acceleration**: run Lightning's DDP backend out of the box by listing multiple GPU IDs in `Training.gpus` for dramatically faster epochs on capable machines.
* 🌀 **Generator EMA tracking**: optional exponential moving average weights for sharper validation and inference results.
* 📊 **Clear monitoring**: PSNR, SSIM, LPIPS, qualitative panels, and Weights & Biases logging.

---

## 🧱 Architectures & Blocks (short)

* **SRResNet (res)**: Residual blocks **without BN**, residual scaling; strong content backbone for pretraining.
* **RCAB (rcab)**: Residual Channel Attention Blocks (attention via channel‑wise reweighting) for enhanced detail contrast in textures.
* **RRDB (rrdb)**: Residual‑in‑Residual Dense Blocks (as in ESRGAN); deeper receptive fields with dense skip pathways for sharper detail.
* **LKA (lka)**: Large‑Kernel Attention blocks approximating wide‑context kernels; good for **large structures** common in RS (fields, roads, shorelines).

## ⚙️ Config‑driven components

| Component | Options | Config keys |
|-----------|---------|-------------|
| **Generators** | `SRResNet`, `res`, `rcab`, `rrdb`, `lka` | `Generator.model_type`, depth via `Generator.n_blocks`, width via `Generator.n_channels`, kernels and scale. |
| **Discriminators** | `standard` SRGAN CNN, `patchgan` | `Discriminator.model_type`, granularity with `Discriminator.n_blocks`. |
| **Content losses** | L1, Spectral Angle Mapper, VGG19/LPIPS perceptual metrics, Total Variation | Weighted by `Training.Losses.*` (e.g. `l1_weight`, `sam_weight`, `perceptual_weight`, `perceptual_metric`, `tv_weight`). |
| **Adversarial loss** | BCE‑with‑logits on real/fake logits | Warmup via `Training.pretrain_g_only`, ramped by `adv_loss_ramp_steps`, capped at `adv_loss_beta`, optional label smoothing. |

The YAML keeps the SRGAN flexible: swap architectures or rebalance perceptual vs. spectral fidelity without touching the code.

---

## 🧰 Installation

### Option 1 — install the packaged model (recommended for inference)

The project can be consumed directly from [PyPI](https://pypi.org/project/opensr-srgan/):

```bash
python -m pip install opensr-srgan
```

After installation you have two options for model creation:

1. **Instantiate directly from a config + weights** when you manage checkpoints yourself.

   ```python
   from opensr_gan import load_from_config

   model = load_from_config(
<<<<<<< HEAD
       config_path="opensr_srgan/configs/config_10m.yaml",
=======
       config_path="opensr_gan/configs/config_10m.yaml",
>>>>>>> 8eb8e16d
       checkpoint_uri="https://example.com/checkpoints/srgan.ckpt",
       map_location="cpu",  # optional
   )
   ```

2. **Load the packaged inference presets** (either `"RGB-NIR"` or `"SWIR"`).

   The helper fetches the appropriate configuration (e.g., `config_RGB-NIR.yaml`)
   and pretrained checkpoint (e.g., `RGB-NIR_4band_inference.ckpt`) from the
   [`simon-donike/SR-GAN`](https://huggingface.co/simon-donike/SR-GAN) repository
   on the Hugging Face Hub and caches them locally for reuse.

   ```python
   from opensr_gan import load_inference_model

   rgb_model = load_inference_model("RGB-NIR", map_location="cpu")
   swir_model = load_inference_model("SWIR")
   ```

Both helpers return a ready-to-use `pytorch_lightning.LightningModule`; access
its `.generator` attribute for inference-ready PyTorch modules.

### Option 2 — work from source

> ⚠️ **Python version**: the pinned `torch==1.13.1` and `torchvision==0.14.1` wheels target
> Python 3.10 (or earlier). Create your environment with a Python 3.10 interpreter to avoid
> installation failures on newer runtimes (e.g., Python 3.11).

```bash
# Clone the repository
git clone https://github.com/ESAOpenSR/Remote-Sensing-SRGAN.git
cd Remote-Sensing-SRGAN

# (optional) Create a Python 3.10 virtual environment
python3.10 -m venv .venv
source .venv/bin/activate

# (recommended) Upgrade pip so dependency resolution succeeds
python -m pip install --upgrade pip

# Install project dependencies
pip install -r requirements.txt

# (optional) Install extras for LPIPS metrics or TacoReader data loading
# pip install lpips tacoreader
```

> ℹ️ **Tip:** If the default PyPI index cannot find `torch==1.13.1`, install
> PyTorch directly from the official wheel index before running
> `pip install -r requirements.txt`:
>
> ```bash
> # CUDA 11.7 builds
> pip install torch==1.13.1 torchvision==0.14.1 --index-url https://download.pytorch.org/whl/cu117
> ```

---

## 🚀 Quickstart

### 0) Data

<<<<<<< HEAD
Make sure the datafolders exist and are correctly associated with the dataset classes in the dataset folder. Use either your own data or any of the provided datasets in the `opensr_srgan/data/` folder.
=======
Make sure the datafolders exist and are correctly associated with the dataset classes in the dataset folder. Use either your own data or any of the provided datasets in the `opensr_gan/data/` folder.
>>>>>>> 8eb8e16d

### 1) SRGAN Training

Train the GAN model.

```bash
<<<<<<< HEAD
python -m opensr_srgan.train --config opensr_srgan/configs/config.yaml
=======
python -m opensr_gan.train --config opensr_gan/configs/config.yaml
>>>>>>> 8eb8e16d
```

Multi-GPU training is enabled by setting `Training.gpus` in your config to a list of device indices (e.g. `[0, 1, 2, 3]`). The trainer automatically switches to Distributed Data Parallel (DDP), yielding significantly faster wall-clock times when scaling out across multiple GPUs.

### 2) Inference on Large Scenes

Use OpenSR‑Utils for tiled processing of SAFE/GeoTIFF inputs. If you installed the `opensr-srgan` package from PyPI you
can swap in the packaged helpers to obtain weights either from a local config/ckpt pair or directly from the Hugging Face
Hub presets.

For use-cases like these, we provide presets with the necessary `config.yaml` and weights that get pulled from HuggingFace.

```python
import opensr_utils
from opensr_gan import load_inference_model

model = load_inference_model("RGB-NIR") # loads preset model straight from HF incl. weights
opensr_utils.large_file_processing(
    root="/path/to/S2_or_scene",
    model=model,
    output_dir="/path/to/output"
)
```

---

## 🏗️ Configuration Highlights

All key knobs are exposed via YAML in the `configs` folder:

* **Model**: `in_channels`, `n_channels`, `n_blocks`, `scale`, `block_type ∈ {SRResNet, res, rcab, rrdb, lka}`
* **Losses**: `l1_weight`, `sam_weight`, `perceptual_weight`, `tv_weight`, `adv_loss_beta`
* **Training**: `pretrain_g_only`, `g_pretrain_steps`, `adv_loss_ramp_steps`, `label_smoothing`, generator LR warmup (`Schedulers.g_warmup_steps`, `Schedulers.g_warmup_type`), discriminator cadence controls
* **Data**: band order, normalization stats, crop sizes, augmentations

---

## 🎚️ Training Stabilization Strategies

* **G‑only pretraining:** Train with content/perceptual losses while the adversarial term is held at zero during the first `g_pretrain_steps`.
* **Adversarial ramp‑up:** Increase the BCE adversarial weight **linearly** or smoothly (**cosine**) over `adv_loss_ramp_steps` until it reaches `adv_loss_beta`.
* **Generator LR warmup:** Ramp the generator optimiser with a **cosine** or **linear** schedule for the first 1–5k steps via `Schedulers.g_warmup_steps`/`g_warmup_type` before switching to plateau-based reductions.
* **EMA smoothing:** Enable `Training.EMA.enabled` to keep a shadow copy of the generator. Decay values in the 0.995–0.9999 range balance responsiveness with stability and are swapped in automatically for validation/inference.

The schedule and ramp make training **easier, safer, and more reproducible**.

---

## 🧪 Validation & Logging

* **Metrics:** PSNR, SSIM, LPIPS *(PSNR/SSIM use `sen2_stretch` with clipping for stable reflectance ranges)*
* **Visuals:** side‑by‑side LR/SR/HR panels (clamped, stretched), saved under `visualizations/`
* **W&B:** loss curves, example previews, system metrics
* **Outputs:** all logs, configs, and artifacts are centralized in `logs/` and on WandB.

---

## 🛰️ Datasets

<<<<<<< HEAD
Two dataset pipelines ship with the repository under `opensr_srgan/data/`. Both return `(lr, hr)` pairs that are wired into the training `LightningDataModule` through `opensr_srgan/data/data_utils.py`.
=======
Two dataset pipelines ship with the repository under `opensr_gan/data/`. Both return `(lr, hr)` pairs that are wired into the training `LightningDataModule` through `opensr_gan/data/data_utils.py`.
>>>>>>> 8eb8e16d

### Sentinel‑2 SAFE windowed chips

* **Purpose.** Allows training directly from raw Sentinel‑2 Level‑1C/Level‑2A `.SAFE` products. A manifest builder enumerates the granule imagery, records chip windows, and the dataset turns each window into an `(lr, hr)` pair.
* **Pipeline.**
  1. `S2SAFEWindowIndexBuilder` crawls a root directory of `.SAFE` products, collects the band metadata, and (optionally) windows each raster into fixed chip sizes, storing the results as JSON.
  2. `S2SAFEDataset` groups those single‑band windows by granule, stacks the requested band order, and crops everything to the requested high‑resolution size (default `512×512`).
  3. The stacked HR tensor is downsampled in code with anti‑aliased bilinear interpolation to create the LR observation, so the model sees the interpolated image as input and the original Sentinel‑2 patch as target. Invalid chips (NaNs, nodata, near‑black) are filtered out during training.
* **Setup.**
  1. Organise your `.SAFE` products under a common root (the builder expects the usual `GRANULE/<id>/IMG_DATA` structure).
<<<<<<< HEAD
  2. Run the builder (see the `__main__` example in `opensr_srgan/data/SEN2_SAFE/S2_6b_ds.py`) to generate a manifest JSON containing file metadata and chip coordinates.
=======
  2. Run the builder (see the `__main__` example in `opensr_gan/data/SEN2_SAFE/S2_6b_ds.py`) to generate a manifest JSON containing file metadata and chip coordinates.
>>>>>>> 8eb8e16d
  3. Instantiate `S2SAFEDataset` with the manifest path, the band list/order, your desired `hr_size`, and the super‑resolution factor. The dataset will normalise values and synthesise the LR input automatically.

### SEN2NAIP (4× Sentinel‑2 → NAIP pairs)

* **Purpose.** Wraps the Taco Foundation `SEN2NAIPv2` release, which provides pre‑aligned Sentinel‑2 observations and NAIP aerial reference chips. The dataset class simply reads the file paths stored in the `.taco` manifest and loads the rasters on the fly—Sentinel‑2 frames act as the low‑resolution input, NAIP tiles are the 4× higher‑resolution target.
* **Scale.** This loader is hard‑coded for 4× super‑resolution. The Taco manifest already contains the bilinearly downsampled Sentinel‑2 inputs, so no alternative scale factors are exposed.
* **Setup.**
  1. Install the optional dependencies used by the loader: `pip install tacoreader rasterio` (plus Git LFS for the download step).
<<<<<<< HEAD
  2. Fetch the dataset by running `python -m opensr_srgan.data.SEN2NAIP.download_S2N`. The helper script downloads the manifest and image tiles from the Hugging Face hub into the working directory.
=======
  2. Fetch the dataset by running `python -m opensr_gan.data.SEN2NAIP.download_S2N`. The helper script downloads the manifest and image tiles from the Hugging Face hub into the working directory.
>>>>>>> 8eb8e16d
  3. Point your config to the resulting `.taco` file when you instantiate `SEN2NAIP` (e.g. in a custom `select_dataset` branch). No extra preprocessing is required—the dataset returns NumPy arrays that are subsequently converted to tensors by the training pipeline.


### Adding a new dataset

<<<<<<< HEAD
1. **Create the dataset class** inside `opensr_srgan/data/<your_dataset>/`. Mirror the existing API (`__len__`, `__getitem__` returning `(lr, hr)`) so it can plug into the shared training utilities.
2. **Register it with the selector** by adding a new branch in `opensr_srgan/data/data_utils.py::select_dataset`, alongside the existing `S2_6b`/`S2_4b` options, so the configuration key resolves to your implementation.
3. **Expose a config toggle** by adding the new `Data.dataset_type` value to your experiment YAML (for example `opensr_srgan/configs/config_20m.yaml`). Point any dataset‑specific parameters (paths, band lists, scale factors) to your new loader inside that branch.
=======
1. **Create the dataset class** inside `opensr_gan/data/<your_dataset>/`. Mirror the existing API (`__len__`, `__getitem__` returning `(lr, hr)`) so it can plug into the shared training utilities.
2. **Register it with the selector** by adding a new branch in `opensr_gan/data/data_utils.py::select_dataset`, alongside the existing `S2_6b`/`S2_4b` options, so the configuration key resolves to your implementation.
3. **Expose a config toggle** by adding the new `Data.dataset_type` value to your experiment YAML (for example `opensr_gan/configs/config_20m.yaml`). Point any dataset‑specific parameters (paths, band lists, scale factors) to your new loader inside that branch.
>>>>>>> 8eb8e16d

This keeps dataset plumbing centralised: dataset classes own their I/O logic, `select_dataset` wires them into Lightning, and the configuration file becomes the single switch for experiments.

---

## 📂 Repository Structure

```
Remote-Sensing-SRGAN/
<<<<<<< HEAD
├── opensr_srgan/
=======
├── opensr_gan/
>>>>>>> 8eb8e16d
│   ├── __init__.py        # Public package API (SRGAN_model + factory helpers)
│   ├── _factory.py        # Config + checkpoint loading utilities
│   ├── configs/           # YAML presets for training and inference
│   ├── data/              # Dataset wrappers (SEN2 SAFE, SEN2NAIP, utilities)
│   ├── inference.py       # Sentinel-2 inference workflow helpers
│   ├── model/             # Lightning module, generators, discriminators, losses
│   ├── train.py           # Training entry point (Lightning-compatible)
│   └── utils/             # Normalisation, logging, EMA helpers
├── docs/                  # MkDocs documentation
├── paper/                 # Project report & paper assets
├── tests/                 # CI tests for config + factory instantiation
└── pyproject.toml         # Packaging metadata & dependencies
```

---

## 📚 Related Projects

* **OpenSR‑Model** – Latent Diffusion SR (LDSR‑S2)
* **OpenSR‑Utils** – Large‑scale inference & data plumbing
* **OpenSR‑Test** – Benchmarks & metrics
* **SEN2NEON** – Multispectral HR reference dataset

---

## ✍️ Citation

If you use this work, please cite:

```bibtex
coming soon...
```

---

## 🧑‍🚀 Authors & Acknowledgements

Developed by **Simon Donike** (IPL–UV) within the **ESA Φ‑lab / OpenSR** initiative. 

## 📒 Notes
This repo has been extensively reworked using Codex since I wanted to see if/how well it works. The AI changes were mostly about structuring, commenting, documentation, and small-scale features. The GAN workflow itself was adapted from my previous implementations and the resulting experience with training these models: ([Remote-Sensing-SRGAN](https://github.com/simon-donike/Remote-Sensing-SRGAN)) and [NIR-GAN](https://github.com/simon-donike/NIR-GAN).  
Only the SEN2 dataset class has been generated from scratch and can be considered AI slop. But since it works, I wont touch it again.

## 🧑‍🚀 ToDOs  
- [ ] create inference.py  (interface with opensr-test)
- [ ] build interface with SEN2SR (for 10m + 20m SR)
- [x] incorporate the SEN2NAIP versions + downloading  
- [x] implement different discriminators
- [x] implement different visual loses (like LPIPS, VGG, ...)
- [ ] upgrade to torch>2.0 (complicated, PL doesnt support multiple schedulers in >2)<|MERGE_RESOLUTION|>--- conflicted
+++ resolved
@@ -30,11 +30,7 @@
 * A **stabilized GAN procedure** (G‑only pretraining → adversarial ramp‑up → scheduled D , EMA weights) that makes RS‑SR training more reliable.
 * Smooth integration with the **OpenSR** ecosystem for data handling, evaluation, and large‑scene inference.
 * A **PyPI package (`opensr-srgan`)** with helpers to load models directly from configs or download ready-to-run inference presets from the Hugging Face Hub.
-<<<<<<< HEAD
-* **Configuration‑first workflow**: everything — from generator/discriminator choices to loss weights and warmup length — is selectable in `opensr_srgan/configs/config.yaml`.
-=======
 * **Configuration‑first workflow**: everything — from generator/discriminator choices to loss weights and warmup length — is selectable in `opensr_gan/configs/config.yaml`.
->>>>>>> 8eb8e16d
 
 ### Key Features
 
@@ -86,11 +82,7 @@
    from opensr_gan import load_from_config
 
    model = load_from_config(
-<<<<<<< HEAD
-       config_path="opensr_srgan/configs/config_10m.yaml",
-=======
        config_path="opensr_gan/configs/config_10m.yaml",
->>>>>>> 8eb8e16d
        checkpoint_uri="https://example.com/checkpoints/srgan.ckpt",
        map_location="cpu",  # optional
    )
@@ -153,22 +145,14 @@
 
 ### 0) Data
 
-<<<<<<< HEAD
-Make sure the datafolders exist and are correctly associated with the dataset classes in the dataset folder. Use either your own data or any of the provided datasets in the `opensr_srgan/data/` folder.
-=======
 Make sure the datafolders exist and are correctly associated with the dataset classes in the dataset folder. Use either your own data or any of the provided datasets in the `opensr_gan/data/` folder.
->>>>>>> 8eb8e16d
 
 ### 1) SRGAN Training
 
 Train the GAN model.
 
 ```bash
-<<<<<<< HEAD
-python -m opensr_srgan.train --config opensr_srgan/configs/config.yaml
-=======
 python -m opensr_gan.train --config opensr_gan/configs/config.yaml
->>>>>>> 8eb8e16d
 ```
 
 Multi-GPU training is enabled by setting `Training.gpus` in your config to a list of device indices (e.g. `[0, 1, 2, 3]`). The trainer automatically switches to Distributed Data Parallel (DDP), yielding significantly faster wall-clock times when scaling out across multiple GPUs.
@@ -228,11 +212,7 @@
 
 ## 🛰️ Datasets
 
-<<<<<<< HEAD
-Two dataset pipelines ship with the repository under `opensr_srgan/data/`. Both return `(lr, hr)` pairs that are wired into the training `LightningDataModule` through `opensr_srgan/data/data_utils.py`.
-=======
 Two dataset pipelines ship with the repository under `opensr_gan/data/`. Both return `(lr, hr)` pairs that are wired into the training `LightningDataModule` through `opensr_gan/data/data_utils.py`.
->>>>>>> 8eb8e16d
 
 ### Sentinel‑2 SAFE windowed chips
 
@@ -243,11 +223,7 @@
   3. The stacked HR tensor is downsampled in code with anti‑aliased bilinear interpolation to create the LR observation, so the model sees the interpolated image as input and the original Sentinel‑2 patch as target. Invalid chips (NaNs, nodata, near‑black) are filtered out during training.
 * **Setup.**
   1. Organise your `.SAFE` products under a common root (the builder expects the usual `GRANULE/<id>/IMG_DATA` structure).
-<<<<<<< HEAD
-  2. Run the builder (see the `__main__` example in `opensr_srgan/data/SEN2_SAFE/S2_6b_ds.py`) to generate a manifest JSON containing file metadata and chip coordinates.
-=======
   2. Run the builder (see the `__main__` example in `opensr_gan/data/SEN2_SAFE/S2_6b_ds.py`) to generate a manifest JSON containing file metadata and chip coordinates.
->>>>>>> 8eb8e16d
   3. Instantiate `S2SAFEDataset` with the manifest path, the band list/order, your desired `hr_size`, and the super‑resolution factor. The dataset will normalise values and synthesise the LR input automatically.
 
 ### SEN2NAIP (4× Sentinel‑2 → NAIP pairs)
@@ -256,25 +232,15 @@
 * **Scale.** This loader is hard‑coded for 4× super‑resolution. The Taco manifest already contains the bilinearly downsampled Sentinel‑2 inputs, so no alternative scale factors are exposed.
 * **Setup.**
   1. Install the optional dependencies used by the loader: `pip install tacoreader rasterio` (plus Git LFS for the download step).
-<<<<<<< HEAD
-  2. Fetch the dataset by running `python -m opensr_srgan.data.SEN2NAIP.download_S2N`. The helper script downloads the manifest and image tiles from the Hugging Face hub into the working directory.
-=======
   2. Fetch the dataset by running `python -m opensr_gan.data.SEN2NAIP.download_S2N`. The helper script downloads the manifest and image tiles from the Hugging Face hub into the working directory.
->>>>>>> 8eb8e16d
   3. Point your config to the resulting `.taco` file when you instantiate `SEN2NAIP` (e.g. in a custom `select_dataset` branch). No extra preprocessing is required—the dataset returns NumPy arrays that are subsequently converted to tensors by the training pipeline.
 
 
 ### Adding a new dataset
 
-<<<<<<< HEAD
-1. **Create the dataset class** inside `opensr_srgan/data/<your_dataset>/`. Mirror the existing API (`__len__`, `__getitem__` returning `(lr, hr)`) so it can plug into the shared training utilities.
-2. **Register it with the selector** by adding a new branch in `opensr_srgan/data/data_utils.py::select_dataset`, alongside the existing `S2_6b`/`S2_4b` options, so the configuration key resolves to your implementation.
-3. **Expose a config toggle** by adding the new `Data.dataset_type` value to your experiment YAML (for example `opensr_srgan/configs/config_20m.yaml`). Point any dataset‑specific parameters (paths, band lists, scale factors) to your new loader inside that branch.
-=======
 1. **Create the dataset class** inside `opensr_gan/data/<your_dataset>/`. Mirror the existing API (`__len__`, `__getitem__` returning `(lr, hr)`) so it can plug into the shared training utilities.
 2. **Register it with the selector** by adding a new branch in `opensr_gan/data/data_utils.py::select_dataset`, alongside the existing `S2_6b`/`S2_4b` options, so the configuration key resolves to your implementation.
 3. **Expose a config toggle** by adding the new `Data.dataset_type` value to your experiment YAML (for example `opensr_gan/configs/config_20m.yaml`). Point any dataset‑specific parameters (paths, band lists, scale factors) to your new loader inside that branch.
->>>>>>> 8eb8e16d
 
 This keeps dataset plumbing centralised: dataset classes own their I/O logic, `select_dataset` wires them into Lightning, and the configuration file becomes the single switch for experiments.
 
@@ -284,11 +250,7 @@
 
 ```
 Remote-Sensing-SRGAN/
-<<<<<<< HEAD
-├── opensr_srgan/
-=======
 ├── opensr_gan/
->>>>>>> 8eb8e16d
 │   ├── __init__.py        # Public package API (SRGAN_model + factory helpers)
 │   ├── _factory.py        # Config + checkpoint loading utilities
 │   ├── configs/           # YAML presets for training and inference
