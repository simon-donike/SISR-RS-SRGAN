# ============================================================================ #
# ⚙️ GENERAL CONFIGURATION FILE
# ---------------------------------------------------------------------------- #
# This file defines all key components for training and evaluating the SR model.
# Sections: Data, Model, Training, Architecture, Optimization, Scheduling, Logging
# ============================================================================ #


# ============================================================================ #
# 🗂️ DATA SETTINGS
# ---------------------------------------------------------------------------- #
Data:
  # Loader parameters
  train_batch_size: 12        # Batch size for training
  val_batch_size: 8           # Batch size for validation
  num_workers: 6              # Number of parallel workers for dataloader
  prefetch_factor: 2          # Samples prefetched per worker (2 is stable default)

  # Dataset configuration
  dataset_type: 'S2_6b'       # Choose dataset type: ['cv', 'SPOT6', 'S2_6b']


# ============================================================================ #
# 🧠 MODEL AND CHECKPOINT SETTINGS
# ---------------------------------------------------------------------------- #
Model:
  in_bands: 6                 # Number of input channels (e.g. RGB-NIR-SWIR etc.)
  continue_training: False    # Resume full training (PL checkpoint path or False)
  load_checkpoint: False      # Load weights only (path or False)


# ============================================================================ #
# 🏋️ TRAINING CONFIGURATION
# ---------------------------------------------------------------------------- #
Training:
  # --- Hardware Setup
  gpus: [0]                    # Number of GPUs to use, individually in list form, e.g. [0] or [0,2]
  # --- General Training Setup
  max_epochs: 9999            # Maximum number of training epochs
  val_check_interval: 1.0     # Validate once per epoch (float) or every N steps (int)
  limit_val_batches: 250      # Limit number of validation batches

  # --- Pretraining and adversarial setup ---
  pretrain_g_only: True        # Train generator only for initial phase
  g_pretrain_steps: 10000     # Number of generator-only warmup steps
  adv_loss_ramp_steps: 5000   # Gradual adversarial weight ramp steps
  label_smoothing: True        # Discriminator target smoothing (1.0 → 0.9)

  EMA:
    enabled: False             # Maintain exponential moving average of generator weights
    decay: 0.999               # EMA decay factor (closer to 1.0 → smoother updates)
    update_after_step: 0       # Delay EMA updates until this global step (0 = immediate)
<<<<<<< HEAD
    device: null               # Store EMA weights on a specific device (e.g. "cpu"), null → follow model
=======
>>>>>>> 33235446
    use_num_updates: True      # Use adaptive decay warmup based on number of updates

  Losses:
    # --- GAN term ---
    adv_loss_beta: 1e-3        # Final adversarial loss weight after ramp-up
    adv_loss_schedule: 'sigmoid'  # Adversarial weight ramp type: ['linear', 'sigmoid']

    # --- Content loss components (GeneratorContentLoss) ---
    l1_weight: 1.0             # L1 loss over all bands
    sam_weight: 0.05           # Spectral Angle Mapper loss
    perceptual_weight: 0.1     # Perceptual similarity term weight
    perceptual_metric: 'vgg'   # ['vgg', 'lpips'] - LPIPS requires pip install lpips
    tv_weight: 0.0             # Total Variation regularization (optional)

    # --- Metric evaluation settings ---
    max_val: 1.0               # Peak value assumed by PSNR/SSIM after metric preprocessing
    ssim_win: 11               # SSIM window size (must be odd integer)


# ============================================================================ #
# 🧩 ARCHITECTURAL PARAMETERS
# ---------------------------------------------------------------------------- #
Generator:
  model_type: 'cgan'           # Block type: ['SRResNet', 'res', 'rcab', 'rrdb', 'lka', 'conditional_cgan'/'cgan']
  large_kernel_size: 9         # Kernel for head and tail conv layers
  small_kernel_size: 3         # Kernel for intermediate blocks
  n_channels: 96               # Number of feature channels (original 64)
  n_blocks: 32                 # Number of residual/attention blocks (original 16)
  scaling_factor: 8            # Upscaling factor (e.g., 2×, 4×, 8×)

Discriminator:
  model_type: 'standard'       # Discriminator architecture selector ['standard', 'patchgan']
  n_blocks: 8                  # Number of convolutional blocks / layers: ['standard': 8, 'patchgan': 3]

# ============================================================================ #
# 🧮 OPTIMIZATION SETTINGS
# ---------------------------------------------------------------------------- #
Optimizers:
  optim_g_lr: 1e-4             # Learning rate for Generator
  optim_d_lr: 1e-4             # Learning rate for Discriminator


# ============================================================================ #
# 📉 SCHEDULERS AND EARLY STOPPING
# ---------------------------------------------------------------------------- #
Schedulers:
  g_warmup_steps: 2000         # Generator warmup duration in steps (0 disables warmup)
  g_warmup_type: 'cosine'      # Generator warmup curve: ['cosine', 'linear']
  metric: 'val_metrics/l1'     # Metric monitored for both schedulers
  patience_g: 100              # Patience (epochs) for Generator LR scheduler
  patience_d: 100              # Patience (epochs) for Discriminator LR scheduler
  factor_g: 0.5                # LR reduction factor for Generator
  factor_d: 0.5                # LR reduction factor for Discriminator
  verbose: True                # Enable scheduler logging output


# ============================================================================ #
# 🧾 LOGGING SETTINGS
# ---------------------------------------------------------------------------- #
Logging:
  num_val_images: 5            # Number of validation images logged per epoch<|MERGE_RESOLUTION|>--- conflicted
+++ resolved
@@ -50,10 +50,6 @@
     enabled: False             # Maintain exponential moving average of generator weights
     decay: 0.999               # EMA decay factor (closer to 1.0 → smoother updates)
     update_after_step: 0       # Delay EMA updates until this global step (0 = immediate)
-<<<<<<< HEAD
-    device: null               # Store EMA weights on a specific device (e.g. "cpu"), null → follow model
-=======
->>>>>>> 33235446
     use_num_updates: True      # Use adaptive decay warmup based on number of updates
 
   Losses:
