# Data

ESA OpenSR provides dataset utilities tailored to remote-sensing super-resolution tasks. This guide summarises the available
options, required inputs, and how the Lightning data module is assembled.

## Dataset selector

<<<<<<< HEAD
`opensr_srgan/data/data_utils.py` exposes `select_dataset(config)`, which inspects `config.Data.dataset_type` and returns a
=======
`opensr_gan/data/data_utils.py` exposes `select_dataset(config)`, which inspects `config.Data.dataset_type` and returns a
>>>>>>> 8eb8e16d
`pytorch_lightning.LightningDataModule`. The helper keeps dataset instantiation and dataloader configuration in one place so that
training scripts only need the YAML file.

Supported dataset keys:

| Key | Description | Expected assets |
| --- | --- | --- |
| `S2_6b` | Sentinel-2 SAFE crops with six 20 m bands (B05, B06, B07, B8A, B11, B12). | Manifest JSON listing paired LR/HR chips, stored on disk with consistent band naming. |
| `S2_4b` | Sentinel-2 SAFE crops with four 10 m bands (B05, B04, B03, B02) reordered for RGB+NIR. | Same manifest structure as `S2_6b`; ensure 10 m bands are present. |
| `SISR_WW` | SEN2NAIP worldwide dataset. | Directory containing `train` and `val` splits compatible with the `SISRWorldWide` dataset class. |

Each dataset expects a super-resolution scale provided by `Generator.scaling_factor`. The helper passes this to the dataset class
as `sr_factor`, ensuring the dataloader and model agree on the upsampling ratio.

## Sentinel-2 SAFE datasets

<<<<<<< HEAD
Both Sentinel-2 options rely on `opensr_srgan/data/SEN2_SAFE/S2_6b_ds.py` for data loading. Key behaviours include:
=======
Both Sentinel-2 options rely on `opensr_gan/data/SEN2_SAFE/S2_6b_ds.py` for data loading. Key behaviours include:
>>>>>>> 8eb8e16d

* **Manifest-driven tiling.** The JSON manifest encodes absolute paths to SAFE granule chips and ensures low-/high-resolution
  crops are spatially aligned.
* **Band selection and ordering.** `bands_keep` restricts which bands are loaded while `band_order` ensures the tensor channel
  ordering matches the model expectation.
* **On-the-fly antialiasing.** Downsampling uses antialiased transforms when `sr_factor > 1` to avoid aliasing artefacts during
  generator training.

When switching between `S2_6b` and `S2_4b`, verify that the manifest references the correct resolution tier (20 m vs 10 m) and
that the band names in the manifest align with the expected strings (`B05_20m`, `B04_10m`, etc.).

## SEN2NAIP worldwide dataset

`SISRWorldWide` provides global coverage pairs by fusing Sentinel-2 inputs with NAIP high-resolution targets. The dataset class
handles split logic internally; you only need to set the root path (defaults to `/data3/SEN2NAIP_global`). For best results:

* Keep the `train` and `val` directories consistent with the expected folder names.
* Confirm that the dynamic range of inputs matches the normalisation utilities used in the model (`normalise_10k`).

## Data module configuration

After instantiating the train and validation datasets, `select_dataset` wraps them in a minimal `LightningDataModule`:

* **Batch sizes.** Controlled via `Data.train_batch_size`, `Data.val_batch_size`, or the shared fallback `Data.batch_size`.
* **Workers and prefetching.** `Data.num_workers` and `Data.prefetch_factor` adjust dataloader throughput. When set to zero, the
  helper avoids passing `prefetch_factor` (which would otherwise raise an error).
* **Shuffling.** Training dataloaders shuffle by default, while validation loaders keep shuffling enabled for more diverse metric
  coverage across long epochs.
* **Logging.** A summary statement prints the dataset type and sample counts so you can confirm that manifests were parsed
  correctly.

Because the module returns a standard Lightning interface, you can drop it into custom training scripts or use it with
`Trainer.fit()` directly.

## Extending to new datasets

To integrate a new dataset:

1. Implement a `torch.utils.data.Dataset` that returns `(lr_img, hr_img)` tensors with channels in the expected order.
2. Add a new branch inside `select_dataset` that imports and instantiates your dataset class.
3. Update the documentation and your YAML configuration to expose the new `Data.dataset_type` key.

Following this pattern keeps your training scripts unchanged while enabling rapid experimentation with different sensors or tiling
strategies.<|MERGE_RESOLUTION|>--- conflicted
+++ resolved
@@ -5,11 +5,7 @@
 
 ## Dataset selector
 
-<<<<<<< HEAD
-`opensr_srgan/data/data_utils.py` exposes `select_dataset(config)`, which inspects `config.Data.dataset_type` and returns a
-=======
 `opensr_gan/data/data_utils.py` exposes `select_dataset(config)`, which inspects `config.Data.dataset_type` and returns a
->>>>>>> 8eb8e16d
 `pytorch_lightning.LightningDataModule`. The helper keeps dataset instantiation and dataloader configuration in one place so that
 training scripts only need the YAML file.
 
@@ -26,11 +22,7 @@
 
 ## Sentinel-2 SAFE datasets
 
-<<<<<<< HEAD
-Both Sentinel-2 options rely on `opensr_srgan/data/SEN2_SAFE/S2_6b_ds.py` for data loading. Key behaviours include:
-=======
 Both Sentinel-2 options rely on `opensr_gan/data/SEN2_SAFE/S2_6b_ds.py` for data loading. Key behaviours include:
->>>>>>> 8eb8e16d
 
 * **Manifest-driven tiling.** The JSON manifest encodes absolute paths to SAFE granule chips and ensures low-/high-resolution
   crops are spatially aligned.
