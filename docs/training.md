# Training workflow

<<<<<<< HEAD
`opensr_srgan/train.py` is the canonical entry point for ESA OpenSR experiments. It ties together configuration loading, model instantiation,
=======
`opensr_gan/train.py` is the canonical entry point for ESA OpenSR experiments. It ties together configuration loading, model instantiation,
>>>>>>> 8eb8e16d
dataset selection, logging, and callbacks. This page explains how the script is organised and how to customise the training loop.

## Command-line interface

Run the script with a single optional argument:

```bash
<<<<<<< HEAD
python -m opensr_srgan.train --config path/to/config.yaml
```

* `--config / -c`: Path to a YAML file describing the experiment. Defaults to `opensr_srgan/configs/config_20m.yaml`.
=======
python -m opensr_gan.train --config path/to/config.yaml
```

* `--config / -c`: Path to a YAML file describing the experiment. Defaults to `opensr_gan/configs/config_20m.yaml`.
>>>>>>> 8eb8e16d

GPU assignment is handled directly in the configuration. Set `Training.gpus` to a list of device indices (for example `[0, 1, 2, 3]`) to enable multi-GPU training; a single value such as `[0]` keeps the run on one card. When more than one device is listed the trainer automatically activates PyTorch Lightning's Distributed Data Parallel (DDP) backend for significantly faster epochs.

## Initialisation steps

1. **Import dependencies.** Torch, PyTorch Lightning, OmegaConf, and logging backends are loaded up-front.
2. **Parse arguments.** `argparse` reads the configuration path and ensures the file exists.
3. **Load configuration.** `OmegaConf.load()` parses the YAML file into an object used throughout the run.
4. **Construct the model.**
   * If `Model.load_checkpoint` is set, the script calls `SRGAN_model.load_from_checkpoint()` to reuse learned weights while
     respecting the new configuration values.
    * Otherwise, it initialises a fresh `SRGAN_model`, which immediately builds the generator/discriminator and prints a
      parameter summary.
5. **Resume training (optional).** If `Model.continue_training` points to a Lightning checkpoint, the resulting path is passed to
   `Trainer(..., resume_from_checkpoint=...)` so optimiser states and schedulers resume where they left off.

## Data module construction

`select_dataset(config)` decides which dataset pair to use and wraps them in a `LightningDataModule`. The module inherits batch
sizes, worker counts, and prefetching parameters from the configuration and prints a summary including dataset size.

## Logging setup

* **Weights & Biases.** `WandbLogger` records scalar metrics, adversarial diagnostics, and validation image panels.
* **TensorBoard.** `TensorBoardLogger` writes the same scalar metrics locally under `logs/<project>/<timestamp>`.
* **Manual SummaryWriter.** A temporary TensorBoard writer (`logs/tmp`) remains available for quick custom logging if needed.

To disable W&B logging, either remove the logger from the list or unset your API key before launching the script.

## Metrics

The Lightning module pushes the same scalar streams to both TensorBoard and W&B so you can monitor convergence from either
interface. Generator-only pretraining, adversarial training, and the EMA helper each contribute their own indicators, so the
dashboard quickly reveals which subsystem is active at any given step.

| Metric | Description | Expected behaviour |
| --- | --- | --- |
| `training/pretrain_phase` | Flag indicating whether the generator-only warm-up is running. | Stays at `1` until `g_pretrain_steps` elapses, then remains `0`. |
| `discriminator/adversarial_loss` | Binary cross-entropy loss of the discriminator on real vs. fake batches. | Drops below ~0.7 as the discriminator learns; continues trending down when D keeps up. |
| `discriminator/D(y)_prob` | Mean discriminator confidence that HR inputs are real. | Rises toward 0.8–1.0 during stable training. |
| `discriminator/D(G(x))_prob` | Mean discriminator confidence that SR predictions are real. | Starts low (~0.0–0.2) and climbs toward 0.5 as the generator improves. |
| `train_metrics/l1` | Mean absolute error between SR and HR tensors. | Decreases toward 0 as reconstructions sharpen. |
| `train_metrics/sam` | Spectral angle mapper (radians) averaged over pixels. | Falls toward 0; values <0.1 indicate strong spectral fidelity. |
| `train_metrics/perceptual` | Perceptual distance (VGG or LPIPS) on selected RGB bands. | Decreases as textures align; exact range depends on the chosen metric. |
| `train_metrics/tv` | Total variation penalty capturing SR smoothness. | Remains small; near-zero means little high-frequency noise. |
| `train_metrics/psnr` | Peak signal-to-noise ratio (dB) on normalised tensors. | Climbs above 20 dB early; mature models reach 25–35 dB depending on data. |
| `train_metrics/ssim` | Structural Similarity Index (0–1). | Increases toward 1.0; >0.8 is typical for converged runs. |
| `generator/content_loss` | Weighted content portion of the generator objective. | Mirrors the trend of `train_metrics/*` losses and should steadily decline. |
| `generator/total_loss` | Sum of content and adversarial terms used to update the generator. | Tracks `generator/content_loss` early, then stabilises once adversarial weight ramps in. |
| `val_metrics/l1` | Validation MAE. | Should roughly match `train_metrics/l1`; lower is better. |
| `val_metrics/sam` | Validation SAM. | Mirrors the training trend; values <0.1 rad indicate good spectra. |
| `val_metrics/perceptual` | Validation perceptual distance. | Declines as validation textures improve. |
| `val_metrics/tv` | Validation total variation. | Stays low; spikes may signal noisy SR outputs. |
| `val_metrics/psnr` | Validation PSNR. | Rises with image quality; plateaus signal convergence. |
| `val_metrics/ssim` | Validation SSIM. | Increases toward 1.0; >0.85 suggests good structural reconstructions. |
| `validation/DISC_adversarial_loss` | Discriminator loss evaluated on validation batches. | Tracks the training discriminator loss; large swings may hint at instability. |
| `training/adv_loss_weight` | Instantaneous adversarial weight applied to the generator loss. | Sits at 0 during pretrain and ramps to `Training.Losses.adv_loss_beta`. |
| `lr_discriminator` | Learning rate used for the discriminator optimiser. | Starts at `Optimizers.optim_d_lr` and changes only when schedulers trigger. |
| `lr_generator` | Learning rate used for the generator optimiser. | Starts at `Optimizers.optim_g_lr` and follows warm-up/plateau scheduling. |
| `EMA/enabled` | Indicates whether the exponential moving average helper is active. | Constant `1` when EMA is configured, otherwise `0`. |
| `EMA/decay` | EMA decay coefficient applied to generator weights. | Fixed to the configured decay (e.g. 0.995–0.9999). |
| `EMA/update_after_step` | Step index after which EMA updates start. | Constant equal to `Training.EMA.update_after_step`. |
| `EMA/use_num_updates` | Flag showing whether the EMA tracks the number of applied updates. | `1` when `use_num_updates=True`, else `0`. |
| `EMA/is_active` | Per-step indicator that the EMA performed an update. | `0` until the warm-up expires, then `1` on steps where EMA applies. |
| `EMA/steps_until_activation` | Countdown of steps remaining before EMA activation. | Decrements to 0 and stays there once active. |
| `EMA/last_decay` | Effective decay used on the latest EMA update. | Matches the configured decay whenever the EMA updates. |
| `EMA/num_updates` | Total count of EMA updates applied so far. | Monotonically increases after activation when `use_num_updates=True`. |

## Callbacks

The following callbacks are registered with the Lightning trainer:

| Callback | Purpose |
| --- | --- |
| `ModelCheckpoint` | Saves the top two checkpoints according to `Schedulers.metric` and always keeps the last epoch. |
| `LearningRateMonitor` | Logs learning rates for both optimisers every epoch. |
| `EarlyStopping` | Monitors the same metric as the schedulers with a patience of 250 epochs and finite-check enabled. |

Checkpoint directories are nested under the TensorBoard log folder using the W&B project name and a timestamp, making it easy to
correlate files across tooling.

## Trainer configuration

The script builds a `Trainer` with the following notable arguments:

* `accelerator='cuda'` with `devices=config.Training.gpus`. When more than one device index is provided the script selects the
  `ddp` strategy automatically, so scaling across multiple GPUs is as simple as enumerating them in the config.
* `check_val_every_n_epoch=1` to evaluate after every epoch.
* `limit_val_batches=250` as a safeguard against excessive validation time on large datasets.
* `logger=[wandb_logger]` to register external logging backends (add `tb_logger` if you prefer TensorBoard-driven monitoring).
* `callbacks=[checkpoint_callback, early_stop_callback, lr_monitor]` to activate the components described above.

Finally, `trainer.fit(model, datamodule=pl_datamodule)` launches the optimisation loop and `wandb.finish()` ensures clean shutdown
of the W&B session.

## Generator EMA lifecycle

If `Training.EMA.enabled` is `True`, the Lightning module keeps a shadow copy of the generator weights using the decay set in
`Training.EMA.decay`. The EMA state:

* updates immediately after each generator optimiser step once `Training.EMA.update_after_step` has been reached,
* lives on the device requested via `Training.EMA.device` (falling back to the generator's device), and
* automatically swaps in for evaluation, testing, and inference before being restored for continued training.

Checkpoints store both the live and EMA weights, so resuming training preserves the smoothed model.

## Practical tips

* **Gradient stability.** Tune `Training.pretrain_g_only`, `g_pretrain_steps`, and `adv_loss_ramp_steps` when experimenting with
  new generator architectures. Longer warm-ups often help deeper networks converge.
* **Learning-rate warmup.** `Schedulers.g_warmup_steps` and `Schedulers.g_warmup_type` apply a step-wise warmup (cosine or linear)
  to the generator LR before handing control back to the plateau scheduler. Start with 1–5k steps to avoid shocking freshly
  initialised weights.
* **Checkpoint hygiene.** Periodically prune the timestamped checkpoint directories to reclaim disk space, especially after
  exploratory runs.
* **Validation images.** Reduce `Logging.num_val_images` if logging slows down training, or set it to zero to disable qualitative
  logging entirely.
* **Experiment tracking.** Use descriptive W&B run names by exporting `WANDB_NAME="S2_8x_rrdb"` before launching the script.
* **EMA tuning.** Adjust `Training.EMA.decay` between 0.995 and 0.9999 depending on how aggressively you want to smooth the
  generator. Lower values react faster but may track noise; higher values provide the cleanest validation swaps.

With these components understood, you can safely modify the trainer arguments, replace callbacks, or integrate advanced logging
without losing the benefits of the existing automation.<|MERGE_RESOLUTION|>--- conflicted
+++ resolved
@@ -1,10 +1,6 @@
 # Training workflow
 
-<<<<<<< HEAD
-`opensr_srgan/train.py` is the canonical entry point for ESA OpenSR experiments. It ties together configuration loading, model instantiation,
-=======
 `opensr_gan/train.py` is the canonical entry point for ESA OpenSR experiments. It ties together configuration loading, model instantiation,
->>>>>>> 8eb8e16d
 dataset selection, logging, and callbacks. This page explains how the script is organised and how to customise the training loop.
 
 ## Command-line interface
@@ -12,17 +8,10 @@
 Run the script with a single optional argument:
 
 ```bash
-<<<<<<< HEAD
-python -m opensr_srgan.train --config path/to/config.yaml
-```
-
-* `--config / -c`: Path to a YAML file describing the experiment. Defaults to `opensr_srgan/configs/config_20m.yaml`.
-=======
 python -m opensr_gan.train --config path/to/config.yaml
 ```
 
 * `--config / -c`: Path to a YAML file describing the experiment. Defaults to `opensr_gan/configs/config_20m.yaml`.
->>>>>>> 8eb8e16d
 
 GPU assignment is handled directly in the configuration. Set `Training.gpus` to a list of device indices (for example `[0, 1, 2, 3]`) to enable multi-GPU training; a single value such as `[0]` keeps the run on one card. When more than one device is listed the trainer automatically activates PyTorch Lightning's Distributed Data Parallel (DDP) backend for significantly faster epochs.
 
