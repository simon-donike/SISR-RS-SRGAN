# Package Imports
import math
from contextlib import nullcontext

import torch
from torch.optim.lr_scheduler import ReduceLROnPlateau
import pytorch_lightning as pl
import numpy as np
import time
from omegaconf import OmegaConf
import wandb

# local imports
from utils.logging_helpers import plot_tensors
from utils.spectral_helpers import normalise_10k
from utils.spectral_helpers import histogram as histogram_match
from utils.model_descriptions import print_model_summary
from model.model_blocks import ExponentialMovingAverage


#############################################################################################################
# Basic SRGAN Model with flexible Generator/Discriminator, scalable losses, pretraining, and ramp-up
#############################################################################################################
class SRGAN_model(pl.LightningModule):
    """
    SRGAN_model — PyTorch Lightning implementation of a Super-Resolution GAN.
    
    This class defines a complete SRGAN training setup, including:
      - Generator and Discriminator model initialization
      - Optional VGG-based perceptual (content) loss network
      - Adversarial loss configuration and label smoothing
      - Support for pretraining and progressive adversarial loss ramp-up
      - Integration with a YAML-based configuration system
    
    Args:
        config_file_path (str): Path to the YAML configuration file.
    """

    def __init__(self, config_file_path="config.yaml"):
        super(SRGAN_model, self).__init__()

        # ======================================================================
        # SECTION: Load Configuration
        # Purpose: Load and parse model/training hyperparameters from YAML file.
        # ======================================================================
        self.config = OmegaConf.load(config_file_path)  # load config file with OmegaConf

        # --- Training settings ---
        self.pretrain_g_only = bool(getattr(self.config.Training, "pretrain_g_only", False))  # pretrain generator only (default False)
        self.g_pretrain_steps = int(getattr(self.config.Training, "g_pretrain_steps", 0))     # number of steps for G pretraining
        self.adv_loss_ramp_steps = int(getattr(self.config.Training, "adv_loss_ramp_steps", 20000))  # linear ramp-up steps for adversarial loss
        self.adv_target = 0.9 if getattr(self.config.Training, "label_smoothing", False) else 1.0    # use 0.9 if label smoothing enabled, else 1.0

        # ======================================================================
        # SECTION: Initialize Generator
        # Purpose: Build generator network depending on selected architecture.
        # ======================================================================
        self.get_models()  # dynamically builds and attaches generator + discriminator

<<<<<<< HEAD
        # Optional exponential moving average (EMA) tracking for generator weights
=======

        # ======================================================================
        # SECTION: Initialize EMA
        # Purpose: Optional exponential moving average (EMA) tracking for generator weights
        # ======================================================================
>>>>>>> 33235446
        ema_cfg = getattr(self.config.Training, "EMA", None)
        self.ema: ExponentialMovingAverage | None = None
        self._ema_update_after_step = 0
        self._ema_applied = False
        if ema_cfg is not None and getattr(ema_cfg, "enabled", False):
            ema_decay = float(getattr(ema_cfg, "decay", 0.999))
            ema_device = getattr(ema_cfg, "device", None)
            use_num_updates = bool(getattr(ema_cfg, "use_num_updates", True))
            self.ema = ExponentialMovingAverage(
                self.generator,
                decay=ema_decay,
                use_num_updates=use_num_updates,
<<<<<<< HEAD
                device=ema_device,
=======
>>>>>>> 33235446
            )
            self._ema_update_after_step = int(getattr(ema_cfg, "update_after_step", 0))

        # ======================================================================
        # SECTION: Define Loss Functions
        # Purpose: Configure generator content loss and discriminator adversarial loss.
        # ======================================================================
        from model.loss import GeneratorContentLoss
        self.content_loss_criterion = GeneratorContentLoss(self.config)  # perceptual loss (VGG + pixel)
        self.adversarial_loss_criterion = torch.nn.BCEWithLogitsLoss()   # binary cross-entropy for D/G

    def get_models(self):
        """
        Initialize and attach Generator and Discriminator models based on config.
        Supports multiple generator architectures (SRResNet, RCAB, RRDB, etc.).
        """

        # ======================================================================
        # SECTION: Initialize Generator
        # Purpose: Build generator network depending on selected architecture.
        # ======================================================================
        generator_type = self.config.Generator.model_type

        if generator_type == 'SRResNet':
            # Standard SRResNet generator
            from model.generators.srresnet import Generator
            self.generator = Generator(
                in_channels=self.config.Model.in_bands,                # number of input channels
                large_kernel_size=self.config.Generator.large_kernel_size,
                small_kernel_size=self.config.Generator.small_kernel_size,
                n_channels=self.config.Generator.n_channels,
                n_blocks=self.config.Generator.n_blocks,
                scaling_factor=self.config.Generator.scaling_factor
            )
        elif generator_type in ['res', 'rcab', 'rrdb', 'lka']:
            # Advanced generator variants (ResNet, RCAB, RRDB, etc.)
            from model.generators.flexible_generator import FlexibleGenerator
            self.generator = FlexibleGenerator(
                in_channels=self.config.Model.in_bands,
                n_channels=self.config.Generator.n_channels,
                n_blocks=self.config.Generator.n_blocks,
                small_kernel=self.config.Generator.small_kernel_size,
                large_kernel=self.config.Generator.large_kernel_size,
                scale=self.config.Generator.scaling_factor,
                block_type=self.config.Generator.model_type
            )
        elif generator_type.lower() in ['conditional_cgan', 'cgan']:
            from model.generators import ConditionalGANGenerator

            self.generator = ConditionalGANGenerator(
                in_channels=self.config.Model.in_bands,
                n_channels=self.config.Generator.n_channels,
                n_blocks=self.config.Generator.n_blocks,
                small_kernel=self.config.Generator.small_kernel_size,
                large_kernel=self.config.Generator.large_kernel_size,
                scale=self.config.Generator.scaling_factor,
                noise_dim=getattr(self.config.Generator, "noise_dim", 128),
                res_scale=getattr(self.config.Generator, "res_scale", 0.2),
            )

        else:
            raise ValueError(f"Unknown generator model type: {self.config.Generator.model_type}")  # safety check

        # ======================================================================
        # SECTION: Initialize Discriminator
        # Purpose: Build discriminator network for adversarial training.
        # ======================================================================
        discriminator_type = getattr(self.config.Discriminator, 'model_type', 'standard')
        n_blocks = getattr(self.config.Discriminator, 'n_blocks', None)

        if discriminator_type == 'standard':
            from model.discriminators.srgan_discriminator import Discriminator

            discriminator_kwargs = {
                "in_channels": self.config.Model.in_bands,
            }
            if n_blocks is not None:
                discriminator_kwargs["n_blocks"] = n_blocks

            self.discriminator = Discriminator(**discriminator_kwargs)
        elif discriminator_type == 'patchgan':
            from model.discriminators.patchgan import PatchGANDiscriminator

            patchgan_layers = n_blocks if n_blocks is not None else 3
            self.discriminator = PatchGANDiscriminator(
                input_nc=self.config.Model.in_bands,
                n_layers=patchgan_layers,
            )
        else:
            raise ValueError(f"Unknown discriminator model type: {discriminator_type}")


    def forward(self, lr_imgs):
        # perform generative step (LR → SR)
        sr_imgs = self.generator(lr_imgs)   # pass LR input through generator network
        return sr_imgs                      # return super-resolved output

    

    @torch.no_grad()
    def predict_step(self, lr_imgs):
        """
        Prediction for deployment:
        - Automatically detects whether normalization is needed.
        - If input range ≈ [0,1] → skip normalization.
        - If input range ≈ [0,10000] → apply normalization.
        - Handles inference, histogram matching, and denormalization.
        """

        lr_imgs = lr_imgs.to(self.device)  # move to device (GPU or CPU)

        # --- Check if normalization is needed ---
        lr_min, lr_max = lr_imgs.min().item(), lr_imgs.max().item()  # get value range
        if lr_max > 1.5:  # Sentinel-2 style raw reflectance → normalize
            lr_imgs = normalise_10k(lr_imgs, stage="norm")           # normalize to 0–1 range
            normalized = True
        else:
            normalized = False                                       # already normalized

        # --- Perform super-resolution (optionally using EMA weights) ---
        context = self.ema.average_parameters(self.generator) if self.ema is not None else nullcontext()
        with context:
            sr_imgs = self.generator(lr_imgs)                        # forward pass (SR prediction)

        # --- Histogram match SR to LR ---
        sr_imgs = histogram_match(lr_imgs, sr_imgs)                  # match distributions

        # --- Denormalize only if normalization was applied ---
        if normalized:
            sr_imgs = normalise_10k(sr_imgs, stage="denorm")         # convert back to original scale

        # --- Move to CPU and return ---
        sr_imgs = sr_imgs.cpu().detach()                             # detach from graph for inference output
        return sr_imgs


    def training_step(self,batch,batch_idx,optimizer_idx):
        # ======================================================================
        # SECTION: Forward pass + metric logging (no gradients for metrics)
        # Purpose: compute SR prediction, evaluate training metrics, log them.
        # ======================================================================

        # -------- CREATE SR DATA --------
        lr_imgs, hr_imgs = batch                                  # unpack LR/HR tensors from dataloader batch
        sr_imgs = self.forward(lr_imgs)                          # forward pass of the generator to produce SR from LR

        # ======================================================================
        # SECTION: Pretraining phase gate
        # Purpose: decide if we are in the content-only pretrain stage.
        # ======================================================================

        # -------- DETERMINE PRETRAINING --------
        pretrain_phase = self._pretrain_check()                  # check schedule: True => content-only pretraining
        if optimizer_idx == 1:  # log whether pretraining is active or not
            self.log("training/pretrain_phase", float(pretrain_phase), prog_bar=False)  # log once per G step to track phase state

        # ======================================================================
        # SECTION: Pretraining branch (delegated)
        # Purpose: during pretrain, only content loss for G and dummy logging for D.
        # ======================================================================

        # -------- IF PRETRAIN: delegate --------
        if pretrain_phase:
            # run pretrain step separately and return loss here
            return self.pretraining_training_step(lr_imgs=lr_imgs, hr_imgs=hr_imgs, sr_imgs=sr_imgs, optimizer_idx=optimizer_idx)  # delegate pretrain logic (no forward here)

        # ======================================================================
        # SECTION: Adversarial training — Discriminator step
        # Purpose: update D to distinguish HR (real) vs SR (fake).
        # ======================================================================

        # -------- Normal Train: Discriminator Step  --------
        if optimizer_idx==0:
            # run discriminator and get loss between pred labels and true labels
            hr_discriminated = self.discriminator(hr_imgs)       # D(real): logits for HR images
            sr_discriminated = self.discriminator(sr_imgs.detach()) # detach so G doesn’t get gradients from D’s step

            # targets
            real_target = torch.full_like(hr_discriminated, self.adv_target) # get labels/fuzzy labels
            fake_target = torch.zeros_like(sr_discriminated) # zeros, since generative prediction

            # Binary Cross-Entropy loss
            loss_real = self.adversarial_loss_criterion(hr_discriminated, real_target)   # BCEWithLogitsLoss for D(G(x))
            loss_fake = self.adversarial_loss_criterion(sr_discriminated, fake_target)  # BCEWithLogitsLoss for D(y)
            adversarial_loss = loss_real + loss_fake # Sum up losses
            self.log("discriminator/adversarial_loss",adversarial_loss,sync_dist=True) # log weighted loss

            # [LOG-B] Always log D opinions: real probs in normal training
            with torch.no_grad():
                d_real_prob = torch.sigmoid(hr_discriminated).mean()   # estimate mean real probability
                d_fake_prob = torch.sigmoid(sr_discriminated).mean()   # estimate mean fake probability
            self.log("discriminator/D(y)_prob", d_real_prob, prog_bar=True,sync_dist=True)      # log D(real) confidence
            self.log("discriminator/D(G(x))_prob", d_fake_prob, prog_bar=True,sync_dist=True)   # log D(fake) confidence

            # return weighted discriminator loss
            return adversarial_loss                                # PL will use this to step the D optimizer

        # ======================================================================
        # SECTION: Adversarial training — Generator step
        # Purpose: update G to minimize content loss + (weighted) adversarial loss.
        # ======================================================================

        # -------- Normal Train: Generator Step  --------
        if optimizer_idx==1:

            """ 1. Get VGG space loss """
            # encode images
            content_loss, metrics = self.content_loss_criterion.return_loss(sr_imgs, hr_imgs)   # perceptual/content criterion (e.g., VGG)
            self._log_generator_content_loss(content_loss)                             # log content loss for G (consistent args)
            for key, value in metrics.items():
                self.log(f"train_metrics/{key}", value)                             # log detailed metrics without extra forward passes


            """ 2. Get Discriminator Opinion and loss """
            # run discriminator and get loss between pred labels and true labels
            sr_discriminated = self.discriminator(sr_imgs)                             # D(SR): logits for generator outputs
            adversarial_loss = self.adversarial_loss_criterion(sr_discriminated, torch.ones_like(sr_discriminated)) # keep taargets 1.0 for G loss

            """ 3. Weight the losses"""
            adv_weight = self._adv_loss_weight() # get adversarial weight based on current step
            adversarial_loss_weighted = (adversarial_loss * adv_weight) # weight adversarial loss
            total_loss = content_loss + adversarial_loss_weighted # total content loss
            self.log("generator/total_loss",total_loss,sync_dist=True)                # log combined objective (content + λ_adv * adv)

            # return Generator loss
            return total_loss                                                         # PL will use this to step the G optimizer

    def optimizer_step(
        self,
        epoch,
        batch_idx,
        optimizer,
        optimizer_idx,
        optimizer_closure,
        on_tpu=False,
        using_lbfgs=False,
    ):
        optimizer.step(closure=optimizer_closure)
        optimizer.zero_grad()

<<<<<<< HEAD
        ema_updated = False
        if self.ema is not None and optimizer_idx == 1:
            if self.global_step >= self._ema_update_after_step:
                self.ema.update(self.generator)
                ema_updated = True
            self._log_ema_step_metrics(updated=ema_updated)
=======
        if (
            self.ema is not None
            and optimizer_idx == 1
            and self.global_step >= self._ema_update_after_step
        ):
            self.ema.update(self.generator)
>>>>>>> 33235446

    def pretraining_training_step(self, *, lr_imgs, hr_imgs, sr_imgs, optimizer_idx):
        """
        Pretraining branch logic (no forward here):
        - G step (optimizer_idx==1): content-only loss
        - D step (optimizer_idx==0): dummy loss + zeroed logs so closures run
        """

        # ======================================================================
        # SECTION: Generator (G) pretraining step
        # Purpose: train only the generator using content loss, no adversarial part.
        # ======================================================================
        if optimizer_idx == 1:
            content_loss, metrics = self.content_loss_criterion.return_loss(sr_imgs, hr_imgs)  # compute perceptual/content loss (e.g., VGG or L1)
            self._log_generator_content_loss(content_loss)                             # log content loss for G (consistent args)
            for key, value in metrics.items():
                self.log(f"train_metrics/{key}", value)                               # reuse computed metrics for logging

            # Ensure adversarial weight is logged even when not used during pretraining
            adv_weight = self._compute_adv_loss_weight()
            self._log_adv_loss_weight(adv_weight)
            return content_loss                                                        # return loss for optimizer step (G only)

        # ======================================================================
        # SECTION: Discriminator (D) pretraining step
        # Purpose: no real training — just log zeros and return dummy loss to satisfy closure.
        # ======================================================================
        elif optimizer_idx == 0:
            device, dtype = hr_imgs.device, hr_imgs.dtype                              # get tensor device and dtype for consistency
            zero = torch.tensor(0.0, device=device, dtype=dtype)                       # define reusable zero tensor

            # --- Log dummy discriminator "opinions" (always zero during pretrain) ---
            self.log("discriminator/D(y)_prob",    zero, prog_bar=True,  sync_dist=True)  # fake real-prob (always 0)
            self.log("discriminator/D(G(x))_prob", zero, prog_bar=True,  sync_dist=True)  # fake fake-prob (always 0)

            # --- Create dummy scalar loss (ensures PL closure runs) ---
            dummy = torch.zeros((), device=device, dtype=dtype, requires_grad=True)    # dummy value with grad for optimizer compatibility
            self.log("discriminator/adversarial_loss", dummy, sync_dist=True)          # log dummy adversarial loss (always 0)
            return dummy                                                               # return dummy loss (keeps Lightning loop intact)


    @torch.no_grad()
    def validation_step(self, batch, batch_idx):
        # ======================================================================
        # SECTION: Forward pass — Generate SR prediction from LR input
        # Purpose: Run model inference on validation batch without gradient tracking.
        # ======================================================================
        """ 1. Extract and Predict """
        lr_imgs, hr_imgs = batch                            # unpack LR and HR tensors
        sr_imgs = self.forward(lr_imgs)                     # run generator to produce SR prediction

        # ======================================================================
        # SECTION: Compute and log validation metrics
        # Purpose: measure content-based metrics (PSNR/SSIM/etc.) on SR vs HR.
        # ======================================================================
        """ 2. Log Generator Metrics """
        metrics_hr_img = torch.clone(hr_imgs)               # clone to avoid in-place ops on autograd graph
        metrics_sr_img = torch.clone(sr_imgs)               # same for SR
        #metrics = calculate_metrics(metrics_sr_img, metrics_hr_img, phase="val_metrics")
        metrics = self.content_loss_criterion.return_metrics(
            metrics_sr_img, metrics_hr_img, prefix="val_metrics/"
        )                                                   # compute metrics using loss criterion helper
        del metrics_hr_img, metrics_sr_img                   # free cloned tensors from GPU memory

        for key, value in metrics.items():                   # iterate over metrics dict
            self.log(f"{key}", value)                        # log each metric to logger (e.g., W&B, TensorBoard)

        # ======================================================================
        # SECTION: Optional visualization — Log example SR/HR/LR images
        # Purpose: visually track qualitative progress of the model.
        # ======================================================================
        # only perform image logging for first N batches to avoid logging all 200 images
        if batch_idx < self.config.Logging.num_val_images:
            base_lr = lr_imgs                                # use original LR for visualization

            # --- Select visualization bands (if multispectral) ---
            if self.config.Model.in_bands > 3:               # e.g., Sentinel-2 with >3 channels
                idx = np.random.choice(sr_imgs.shape[1], 3, replace=False)  # randomly select 3 bands
                lr_vis = base_lr[:, idx, :, :]               # subset LR
                hr_vis = hr_imgs[:, idx, :, :]               # subset HR
                sr_vis = sr_imgs[:, idx, :, :]               # subset SR
            else:
                lr_vis = base_lr                             # if RGB, just use all bands
                hr_vis = hr_imgs
                sr_vis = sr_imgs

            # --- Clone tensors for plotting to avoid affecting main tensors ---
            plot_lr_img = lr_vis.clone()
            plot_hr_img = hr_vis.clone()
            plot_sr_img = sr_vis.clone()

            # --- Generate matplotlib visualization (LR, SR, HR side-by-side) ---
            val_img = plot_tensors(plot_lr_img, plot_sr_img, plot_hr_img, title="Val")

            # --- Cleanup ---
            del plot_lr_img, plot_hr_img, plot_sr_img         # free memory after plotting

            # --- Log image to WandB (or compatible logger) ---
            self.logger.experiment.log({"Val SR": wandb.Image(val_img)})  # upload to dashboard

            
            """ 3. Log Discriminator metrics """
            # If in pretraining, discard D metrics
            if self._pretrain_check(): # check if we'e in pretrain phase
                self.log("discriminator/adversarial_loss",
                        torch.zeros(1, device=lr_imgs.device),
                        prog_bar=False, sync_dist=True)
            else:
                # run discriminator and get loss between pred labels and true labels
                hr_discriminated = self.discriminator(hr_imgs)
                sr_discriminated = self.discriminator(sr_imgs)
                adversarial_loss = self.adversarial_loss_criterion(sr_discriminated, torch.ones_like(sr_discriminated))

                # Binary Cross-Entropy loss
                adversarial_loss = self.adversarial_loss_criterion(sr_discriminated,
                                                                torch.zeros_like(sr_discriminated)) + self.adversarial_loss_criterion(hr_discriminated,
                                                                                                                                        torch.ones_like(hr_discriminated))
                self.log("validation/DISC_adversarial_loss",adversarial_loss)


    def on_validation_epoch_start(self):
        super().on_validation_epoch_start()
        self._apply_generator_ema_weights()

    def on_validation_epoch_end(self):
        self._restore_generator_weights()
        super().on_validation_epoch_end()

    def on_test_epoch_start(self):
        super().on_test_epoch_start()
        self._apply_generator_ema_weights()

    def on_test_epoch_end(self):
        self._restore_generator_weights()
        super().on_test_epoch_end()

    def configure_optimizers(self):

        # configure Generator optimizer (Adam)
        optimizer_g = torch.optim.Adam(
            params=filter(lambda p: p.requires_grad, self.generator.parameters()),  # only trainable params
            lr=self.config.Optimizers.optim_g_lr                                     # LR from config
        )

        # configure Discriminator optimizer (Adam)
        optimizer_d = torch.optim.Adam(
            params=filter(lambda p: p.requires_grad, self.discriminator.parameters()),  # only trainable params
            lr=self.config.Optimizers.optim_d_lr                                       # LR from config
        )

        # learning rate schedulers (ReduceLROnPlateau)
        scheduler_g = ReduceLROnPlateau(
            optimizer_g, mode='min',
            factor=self.config.Schedulers.factor_g,
            patience=self.config.Schedulers.patience_g,
            verbose=self.config.Schedulers.verbose
        )
        scheduler_d = ReduceLROnPlateau(
            optimizer_d, mode='min',
            factor=self.config.Schedulers.factor_d,
            patience=self.config.Schedulers.patience_d,
            verbose=self.config.Schedulers.verbose
        )

        # optional generator warmup scheduler (step-based)
        warmup_steps = int(getattr(self.config.Schedulers, "g_warmup_steps", 0))
        warmup_type = getattr(self.config.Schedulers, "g_warmup_type", "none").lower()

        warmup_scheduler_config = None
        if warmup_steps > 0 and warmup_type in {"cosine", "linear"}:

            def _generator_warmup_lambda(current_step: int) -> float:
                if current_step >= warmup_steps:
                    return 1.0

                progress = (current_step + 1) / float(max(1, warmup_steps))
                if warmup_type == "linear":
                    return progress

                # default to cosine warmup for smoother start
                return 0.5 * (1.0 - math.cos(math.pi * progress))

            warmup_scheduler = torch.optim.lr_scheduler.LambdaLR(
                optimizer_g,
                lr_lambda=_generator_warmup_lambda,
            )

            warmup_scheduler_config = {
                'scheduler': warmup_scheduler,
                'interval': 'step',
                'frequency': 1,
                'name': 'generator_warmup',
            }

        scheduler_configs = [
            {'scheduler': scheduler_d, 'monitor': self.config.Schedulers.metric, 'reduce_on_plateau': True, 'interval': 'epoch', 'frequency': 1},
            {'scheduler': scheduler_g, 'monitor': self.config.Schedulers.metric, 'reduce_on_plateau': True, 'interval': 'epoch', 'frequency': 1}
        ]

        if warmup_scheduler_config is not None:
            scheduler_configs.append(warmup_scheduler_config)

        # return both optimizers + schedulers for PL
        return [
            [optimizer_d, optimizer_g],  # order super important, it's [D, G] and checked in training step
            scheduler_configs,
        ]


    def on_train_batch_start(self, batch, batch_idx):  # called before each training batch
        pre = self._pretrain_check()                   # check if currently in pretraining phase
        for p in self.discriminator.parameters():      # loop over all discriminator params
            p.requires_grad = not pre                  # freeze D during pretrain, unfreeze otherwise
            
    def on_train_batch_end(self, outputs, batch, batch_idx):
        self._log_lrs() # log LR's on each batch end

    def on_fit_start(self):  # called once at the start of training
        super().on_fit_start()
        # ======================================================================
        # SECTION: Print Model Summary
        # Purpose: Output model architecture and parameter counts.
        # ======================================================================
        print_model_summary(self)  # print model summary to console

        if self.ema is not None and self.ema.device is None:
            self.ema.to(self.device)

<<<<<<< HEAD
        self._log_ema_setup_metrics()

=======
>>>>>>> 33235446
    def _log_generator_content_loss(self, content_loss: torch.Tensor) -> None:
        """Helper to consistently log the generator content loss across training phases."""
        self.log(
            "generator/content_loss",
            content_loss,
            prog_bar=True,
            sync_dist=True,
        )


    def _log_ema_setup_metrics(self) -> None:
        """Log static EMA configuration once training begins."""

        if getattr(self, "trainer", None) is None:
            return

        if self.ema is None:
            self.log(
                "EMA/enabled",
                0.0,
                on_step=False,
                on_epoch=True,
                prog_bar=False,
                sync_dist=True,
            )
            return

        self.log(
            "EMA/enabled",
            1.0,
            on_step=False,
            on_epoch=True,
            prog_bar=False,
            sync_dist=True,
        )
        self.log(
            "EMA/decay",
            float(self.ema.decay),
            on_step=False,
            on_epoch=True,
            prog_bar=False,
            sync_dist=True,
        )
        self.log(
            "EMA/update_after_step",
            float(self._ema_update_after_step),
            on_step=False,
            on_epoch=True,
            prog_bar=False,
            sync_dist=True,
        )
        self.log(
            "EMA/use_num_updates",
            1.0 if self.ema.num_updates is not None else 0.0,
            on_step=False,
            on_epoch=True,
            prog_bar=False,
            sync_dist=True,
        )

    def _log_ema_step_metrics(self, *, updated: bool) -> None:
        """Log per-step EMA activity and statistics."""

        if self.ema is None:
            return

        self.log(
            "EMA/is_active",
            1.0 if updated else 0.0,
            on_step=True,
            on_epoch=False,
            prog_bar=False,
            sync_dist=True,
        )

        steps_until_active = max(0, self._ema_update_after_step - self.global_step)
        self.log(
            "EMA/steps_until_activation",
            float(steps_until_active),
            on_step=True,
            on_epoch=False,
            prog_bar=False,
            sync_dist=True,
        )

        if not updated:
            return

        self.log(
            "EMA/last_decay",
            float(self.ema.last_decay),
            on_step=True,
            on_epoch=False,
            prog_bar=False,
            sync_dist=True,
        )

        if self.ema.num_updates is not None:
            self.log(
                "EMA/num_updates",
                float(self.ema.num_updates),
                on_step=True,
                on_epoch=False,
                prog_bar=False,
                sync_dist=True,
            )


    def _pretrain_check(self):  # helper to check if still in pretrain phase
        if self.pretrain_g_only and self.global_step < self.g_pretrain_steps:  # true if pretraining active
            return True
        else:
            return False  # false once pretrain steps are exceeded

        
    def _compute_adv_loss_weight(self) -> float:
        """Compute the current adversarial loss weight using the configured ramp schedule."""
        beta = float(self.config.Training.Losses.adv_loss_beta)
        schedule = getattr(
            self.config.Training.Losses,
            "adv_loss_schedule",
            "sigmoid",
        ).lower()

        # Handle pretraining and edge cases early
        if self.global_step < self.g_pretrain_steps:
            return 0.0

        if self.adv_loss_ramp_steps <= 0 or self.global_step >= self.g_pretrain_steps + self.adv_loss_ramp_steps:
            return beta

        # Normalize progress to [0, 1]
        progress = (self.global_step - self.g_pretrain_steps) / self.adv_loss_ramp_steps
        progress = max(0.0, min(progress, 1.0))

        if schedule == "linear":
            return progress * beta

        if schedule == "sigmoid":
            # Sigmoid ramp with adjustable steepness for smooth transition
            slope = 12.0
            sigmoid_value = 1.0 / (1.0 + math.exp(-(progress - 0.5) * slope))
            low = 1.0 / (1.0 + math.exp(slope / 2.0))
            high = 1.0 / (1.0 + math.exp(-slope / 2.0))
            normalized_sigmoid = (sigmoid_value - low) / (high - low)
            normalized_sigmoid = max(0.0, min(normalized_sigmoid, 1.0))

            return normalized_sigmoid * beta

        raise ValueError(
            f"Unknown adversarial loss schedule '{schedule}'. Expected 'linear' or 'sigmoid'."
        )

    def _log_adv_loss_weight(self, adv_weight: float) -> None:
        """Log the current adversarial loss weight."""
        self.log("training/adv_loss_weight", adv_weight)

    def _adv_loss_weight(self):
        adv_weight = self._compute_adv_loss_weight()
        self._log_adv_loss_weight(adv_weight)
        return adv_weight

    def _apply_generator_ema_weights(self) -> None:
        if self.ema is None or self._ema_applied:
            return
        if self.ema.device is None:
            self.ema.to(self.device)
        self.ema.apply_to(self.generator)
        self._ema_applied = True

    def _restore_generator_weights(self) -> None:
        if self.ema is None or not self._ema_applied:
            return
        self.ema.restore(self.generator)
        self._ema_applied = False

    def on_save_checkpoint(self, checkpoint: dict) -> None:
        super().on_save_checkpoint(checkpoint)
        if self.ema is not None:
            checkpoint["ema_state"] = self.ema.state_dict()

    def on_load_checkpoint(self, checkpoint: dict) -> None:
        super().on_load_checkpoint(checkpoint)
        if self.ema is not None and "ema_state" in checkpoint:
            self.ema.load_state_dict(checkpoint["ema_state"])

    def _log_lrs(self):
        # order matches your return: [optimizer_d, optimizer_g]
        opt_d = self.trainer.optimizers[0]
        opt_g = self.trainer.optimizers[1]
        self.log("lr_discriminator", opt_d.param_groups[0]["lr"],
                on_step=True, on_epoch=True, prog_bar=False, logger=True)
        self.log("lr_generator", opt_g.param_groups[0]["lr"],
                on_step=True, on_epoch=True, prog_bar=False, logger=True)
    
    def load_from_checkpoint(self,ckpt_path):
        # load ckpt
        ckpt = torch.load(ckpt_path, map_location=self.device)
        self.load_state_dict(ckpt['state_dict'])
        print(f"Loaded checkpoint from {ckpt_path}")
        

if __name__=="__main__":       
    model = SRGAN_model(config_file_path="configs/config_20m.yaml")
    model.forward(torch.randn(1,6,32,32))
    
    model.load_from_checkpoint("logs/SRGAN_6bands/2025-10-11_23-53-20/last.ckpt")<|MERGE_RESOLUTION|>--- conflicted
+++ resolved
@@ -57,15 +57,11 @@
         # ======================================================================
         self.get_models()  # dynamically builds and attaches generator + discriminator
 
-<<<<<<< HEAD
-        # Optional exponential moving average (EMA) tracking for generator weights
-=======
 
         # ======================================================================
         # SECTION: Initialize EMA
         # Purpose: Optional exponential moving average (EMA) tracking for generator weights
         # ======================================================================
->>>>>>> 33235446
         ema_cfg = getattr(self.config.Training, "EMA", None)
         self.ema: ExponentialMovingAverage | None = None
         self._ema_update_after_step = 0
@@ -78,10 +74,6 @@
                 self.generator,
                 decay=ema_decay,
                 use_num_updates=use_num_updates,
-<<<<<<< HEAD
-                device=ema_device,
-=======
->>>>>>> 33235446
             )
             self._ema_update_after_step = int(getattr(ema_cfg, "update_after_step", 0))
 
@@ -322,21 +314,12 @@
         optimizer.step(closure=optimizer_closure)
         optimizer.zero_grad()
 
-<<<<<<< HEAD
-        ema_updated = False
-        if self.ema is not None and optimizer_idx == 1:
-            if self.global_step >= self._ema_update_after_step:
-                self.ema.update(self.generator)
-                ema_updated = True
-            self._log_ema_step_metrics(updated=ema_updated)
-=======
         if (
             self.ema is not None
             and optimizer_idx == 1
             and self.global_step >= self._ema_update_after_step
         ):
             self.ema.update(self.generator)
->>>>>>> 33235446
 
     def pretraining_training_step(self, *, lr_imgs, hr_imgs, sr_imgs, optimizer_idx):
         """
@@ -565,11 +548,6 @@
         if self.ema is not None and self.ema.device is None:
             self.ema.to(self.device)
 
-<<<<<<< HEAD
-        self._log_ema_setup_metrics()
-
-=======
->>>>>>> 33235446
     def _log_generator_content_loss(self, content_loss: torch.Tensor) -> None:
         """Helper to consistently log the generator content loss across training phases."""
         self.log(
