import math

import torch
import torch.nn as nn
import torch.nn.functional as F
import kornia.metrics as km

def _cfg_get(cfg, keys, default=None):
    cur = cfg
    for k in keys:
        if cur is None:
            return default
        if isinstance(cur, dict):
            cur = cur.get(k, None)
        else:
            cur = getattr(cur, k, None)
    return default if cur is None else cur

class GeneratorContentLoss(nn.Module):
    """
    Composite generator content loss that self-instantiates TruncatedVGG19 from cfg.TruncatedVGG.
    total = l1_w*L1 + sam_w*SAM + perc_w*MSE(VGG3) + tv_w*TV
            + psnr_w*(10**(-PSNR/10)) + ssim_w*(1-SSIM)
    """

    def __init__(self, cfg):
        super().__init__()
        self.cfg = cfg

        # --- weights & settings from config ---
        # (fallback to deprecated Training.perceptual_loss_weight if needed)
        self.l1_w   = float(_cfg_get(cfg, ["Training","Losses","l1_weight"], 1.0))
        self.sam_w  = float(_cfg_get(cfg, ["Training","Losses","sam_weight"], 0.05))
        perc_w_cfg  = _cfg_get(cfg, ["Training","Losses","perceptual_weight"],
                               _cfg_get(cfg, ["Training","perceptual_loss_weight"], 0.1))
        self.perc_w = float(perc_w_cfg)
        self.tv_w   = float(_cfg_get(cfg, ["Training","Losses","tv_weight"], 0.0))
        self.psnr_w = float(_cfg_get(cfg, ["Training","Losses","psnr_weight"], 0.0))
        self.ssim_w = float(_cfg_get(cfg, ["Training","Losses","ssim_weight"], 0.0))

        self.max_val  = float(_cfg_get(cfg, ["Training","Losses","max_val"], 1.0))
        self.ssim_win = int(_cfg_get(cfg, ["Training","Losses","ssim_win"], 11))

        self.randomize_bands = bool(_cfg_get(cfg, ["Training","Losses","randomize_bands"], True))
        fixed_idx = _cfg_get(cfg, ["Training","Losses","fixed_idx"], None)
        if fixed_idx is not None:
            fixed_idx = torch.as_tensor(fixed_idx, dtype=torch.long)
            assert fixed_idx.numel() == 3, "fixed_idx must have length 3"
        self.register_buffer("fixed_idx", fixed_idx if fixed_idx is not None else None, persistent=False)

        # --- instantiate & freeze VGG encoder from config ---
        from model.vgg import TruncatedVGG19
        i = int(_cfg_get(cfg, ["TruncatedVGG","i"], 5))
        j = int(_cfg_get(cfg, ["TruncatedVGG","j"], 4))
        self.truncated_vgg19 = TruncatedVGG19(i=i, j=j)
        for p in self.truncated_vgg19.parameters():
            p.requires_grad = False
        self.truncated_vgg19.eval()  # acts as fixed feature extractor

    # ---------- public API ----------
    def return_loss(self, sr: torch.Tensor, hr: torch.Tensor) -> torch.Tensor:
        comps = self._compute_components(sr, hr)
        return (
            self.l1_w   * comps["l1"] +
            self.sam_w  * comps["sam"] +
            self.perc_w * comps["perceptual"] +
            self.tv_w   * comps["tv"] +
            self.psnr_w * comps["psnr_loss"] +
            self.ssim_w * comps["ssim_loss"]
        )

    @torch.no_grad()
    def return_metrics(self, sr: torch.Tensor, hr: torch.Tensor, prefix: str = "") -> dict[str, torch.Tensor]:
        """
        Compute all unweighted metric components and (optionally) prefix their keys.

        Args:
            sr, hr: tensors in the same range as configured for PSNR/SSIM.
            prefix: key prefix like 'train/' or 'val'. If non-empty and doesn't end
                    with '/', a '/' is added automatically.

        Returns:
            dict mapping metric names -> tensors (detached), e.g. {'train/l1': ...}.
            Includes raw 'psnr'/'ssim' metrics alongside their loss surrogates.
        """
        comps = self._compute_components(sr, hr)
        p = (prefix + "/") if prefix and not prefix.endswith("/") else prefix
        return {f"{p}{k}": v.detach() for k, v in comps.items()}

    # ---------- internals ----------
    @staticmethod
    def _tv_loss(x: torch.Tensor) -> torch.Tensor:
        dh = (x[:, :, 1:, :] - x[:, :, :-1, :]).abs().mean()
        dw = (x[:, :, :, 1:] - x[:, :, :, :-1]).abs().mean()
        return dh + dw

    @staticmethod
    def _sam_loss(sr: torch.Tensor, hr: torch.Tensor, eps: float = 1e-8) -> torch.Tensor:
        B, C, H, W = sr.shape
        sr_f = sr.view(B, C, -1)
        hr_f = hr.view(B, C, -1)
        dot  = (sr_f * hr_f).sum(dim=1)
        sr_n = sr_f.norm(dim=1).clamp_min(eps)
        hr_n = hr_f.norm(dim=1).clamp_min(eps)
        cos  = (dot / (sr_n * hr_n)).clamp(-1 + 1e-7, 1 - 1e-7)
        ang  = torch.acos(cos)
        return ang.mean()

    def _pick_rgb(self, x: torch.Tensor) -> torch.Tensor:
        B, C, H, W = x.shape
        if C == 3:
            return x
        if self.randomize_bands:
            idx = torch.randperm(C, device=x.device)[:3]
        else:
            assert self.fixed_idx is not None, "Provide fixed_idx or enable randomize_bands"
            idx = self.fixed_idx.to(device=x.device)
        return x[:, idx, :, :]

    def _compute_components(self, sr: torch.Tensor, hr: torch.Tensor) -> dict:
        device = sr.device
        comps = {
            "l1": torch.tensor(0.0, device=device),
            "sam": torch.tensor(0.0, device=device),
            "perceptual": torch.tensor(0.0, device=device),
            "tv": torch.tensor(0.0, device=device),
        }

        # L1
        if self.l1_w != 0.0:
            comps["l1"] = F.l1_loss(sr, hr)

        # SAM
        if self.sam_w != 0.0:
            comps["sam"] = self._sam_loss(sr, hr)

        # Perceptual (VGG on 3 bands)
        if self.perc_w != 0.0:
            sr_3 = self._pick_rgb(sr); hr_3 = self._pick_rgb(hr)
            sr_v = self.truncated_vgg19(sr_3)
            with torch.no_grad():
                hr_v = self.truncated_vgg19(hr_3)
            comps["perceptual"] = F.mse_loss(sr_v, hr_v)

        # TV
        if self.tv_w != 0.0:
            comps["tv"] = self._tv_loss(sr)

        # --- Metrics (always computed so logging works regardless of weights) ---
        # Historically PSNR/SSIM stayed at zero in the logs because we only
        # evaluated them when their loss weights were non-zero.  Keep these
        # metrics unconditional so training dashboards always receive the raw
        # values even if the corresponding losses are disabled.
        psnr = km.psnr(sr, hr, max_val=self.max_val)
        if psnr.dim() > 0:
            psnr = psnr.mean()
        comps["psnr"] = psnr
        # Convert PSNR (dB) into a bounded [0, 1] loss surrogate using
        #     loss = 10 ** (-PSNR/10) = exp(-PSNR * ln(10) / 10).
        # Clamp to [0, 1] to keep extreme low PSNR values numerically stable.
        psnr_loss = torch.exp(-psnr * math.log(10.0) / 10.0)
        comps["psnr_loss"] = torch.clamp(psnr_loss, min=0.0, max=1.0)

<<<<<<< HEAD
        ssim = km.ssim(sr, hr, window_size=self.ssim_win, max_val=self.max_val)
        if ssim.dim() > 0:
            ssim = ssim.mean()
=======
        ssim = km.ssim(sr, hr, window_size=self.ssim_win, max_val=self.max_val, reduction="mean")
>>>>>>> 6b03b116
        comps["ssim"] = ssim
        comps["ssim_loss"] = 1.0 - ssim

        return comps<|MERGE_RESOLUTION|>--- conflicted
+++ resolved
@@ -161,13 +161,7 @@
         psnr_loss = torch.exp(-psnr * math.log(10.0) / 10.0)
         comps["psnr_loss"] = torch.clamp(psnr_loss, min=0.0, max=1.0)
 
-<<<<<<< HEAD
-        ssim = km.ssim(sr, hr, window_size=self.ssim_win, max_val=self.max_val)
-        if ssim.dim() > 0:
-            ssim = ssim.mean()
-=======
         ssim = km.ssim(sr, hr, window_size=self.ssim_win, max_val=self.max_val, reduction="mean")
->>>>>>> 6b03b116
         comps["ssim"] = ssim
         comps["ssim_loss"] = 1.0 - ssim
 
