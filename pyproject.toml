--- conflicted
+++ resolved
@@ -46,8 +46,4 @@
 package-dir = {"" = "."}
 
 [tool.setuptools.packages.find]
-<<<<<<< HEAD
-include = ["opensr_srgan", "opensr_srgan.*"]
-=======
-include = ["opensr_gan", "opensr_gan.*"]
->>>>>>> 8eb8e16d
+include = ["opensr_gan", "opensr_gan.*"]